#!/usr/bin/env python
"""Python version of the BupHunter algorithm as described in https://arxiv.org/pdf/1101.0390.pdf"""

import concurrent.futures as thd
from abc import ABCMeta, abstractmethod

import matplotlib.pyplot as plt
import numpy as np
from matplotlib import gridspec as grd
from scipy.special import gammainc as G  # Need G(a,b) for the gamma function
from scipy.stats import norm

from .util import deprecated, deprecated_arg


class BumpHunter1D:
    """The BumpHunter class is the object providing all the necessary tools to "bump hunt" with ease.

    It comes with a set of methods to perform scans using the BumpHunter algorithm and to manage all
    the parameters and results stored in the inner variables.

    List of inner parameter variables :
        rang :
            x-axis range of the histograms. Also define the range in which the scan will be performed.
<<<<<<< HEAD
=======

>>>>>>> 00a2d405

        mode :
            String specifying if the algorithm must look for a excess or a deficit in the data.
            Can be either 'excess' or 'deficit'.

        width_min :
            Minimum value of the scan window width that should be tested (in number of bins).

        width_max :
            Maximum value of the scan window width that should be tested (in number of bins).
            Can be either None or a positive integer.
            If None, the value is set to the total number of bins of the histograms divided by 2.

        width_step :
            Number of bins by which the scan window width is increased at each step.

        scan_step :
            Number of bins by which the position of the scan window is shifted at each step.
            Can be either 'full', 'half' or a positive integer.
            If 'full', the window will be shifted by a number of bins equal to its width.
            If 'half', the window will be shifted by a number of bins equal to max(1,width//2).

        npe :
            Number of pseudo-data distributions to be sampled from the reference background distribution.

        bins :
            Define the bins of the histograms. Can be ether a integer of a array-like of floats.
            If integer (N), N bins of equal width will be considered.
            If array-like of float (a), a number of bins equal to a length-1 with the values of a as edges will be considered (variable width bins allowed).

        weights :
            Weights for the background distribution.
            Can be either None or a array-like of float.
            If array-like of floats, each background events will be accounted by its weights when making histograms.
            The size of the array-like must be the same than of bkg.
            If None, no weights will be considered.

        nworker :
            Number of thread to be run in parallel when scanning all the histograms (data and pseudo-data).
            If less or equal to 1, then parallelism will be disabled.

        seed :
            Seed for the random number generator.

        use_sideband :
            Boolean specifying if side-band normalization should be applied when computing p-values.

        sideband_width :
            Specify the number of bin to be used as side-band during the scan when side-band normalization is activated.
            The side-band will be removed from the scan range, but it will be used for background normalization.
            If None, then all the histograms range will be used for both the scan and normalization.

        sigma_limit :
            The minimum significance required after injection.

        str_min :
            The minimum number signal stregth to inject in background (first iteration).

        str_step :
            Increase of the signal stregth to be injected in the background at each iteration.

        str_scale :
            Specify how the signal strength should vary.
            If 'log', the signal strength will vary according to a log scale starting from 10**str_min.
            If 'lin', the signal will vary according to a linear scale starting from str_min with a step of str_step.

        signal_exp :
            Expected number of signal used to compute the signal strength.
            If None, the signal strength is not computed.

        flip_sig :
            Boolean specifying if the signal should be fliped when running in deficit mode.
            Ignored in excess mode.

        npe_inject :
            Integer specifying the number of background+signal pseudo-experiments to be generated during signal injection test.

    List of inner results variables :
        global_Pval :
            Global p-value obtained from the test statistic distribution.

        significance :
            Significance corresponding to the globbal p-value from the test statistic distribution.

        res_ar :
            Array-like container containing all the local p-values calculated during the last BumpHnter scan.
            The indice 0 (res_ar[0]) correspond to the sacn of the data and the other indices correspond to the the pseudo-data.
            For each indices, there is a Numpy array of python list containing all the p-values of all windows obtained for a given distribution.
            The numpy array has dimention (Nwidth), with Nwidth the number of window's width tested.
            Each python list as dimension (Nstep), with Nstep the number of scan step for a given width (different for every value of width).

        min_Pval_ar :
            Array containing the minimum p-values obtained for the data (indice=0) and and the pseudo-data (indice>0).

        min_loc_ar :
            Array containing the positions of the windows for which the minimum p-value has been found for the data (indice=0) and pseudo-data (indice>0).

        min_width_ar :
            Array containing the width of the windows for which the minimum p-value has been found for the data (indice=0) and pseudo-data (indice>0).

        signal_eval :
            Number of signal events evaluated form the last scan.

        norm_scale :
            The scale factor computed with side-band normalization.
            If use_sideband is False, norm_scale will be None (not computed)

        signal_min :
            Minimum number of signal events ones must inject in the data in order to reach the required significance (might differ from signal_eval).

        signal_ratio :
            Ratio signal_min/signal_exp (signal strength).

        data_inject :
            Data obtained after injecting signal events in the backgound.

        sigma_ar :
            Numpy array containing the significance values obtained at each step.
    """

    # Initializer method
    @deprecated_arg("useSideBand", "use_sideband")
    @deprecated_arg("Nworker", "nworker")
    @deprecated_arg("Npe", "npe")
    def __init__(
        self,
        rang=None,
        mode: str = "excess",
        width_min: int = 1,
        width_max=None,
        width_step: int = 1,
        scan_step: int = 1,
        npe: int = 100,
        bins: int = 60,
        weights=None,
        nworker: int = 4,
        sigma_limit: float = 5,
        str_min: float = 0.5,
        str_step: float = 0.25,
        str_scale: str = "lin",
        signal_exp=None,
        flip_sig: bool = True,
<<<<<<< HEAD
        npe_inject: int = 100,
        seed=None,
        use_sideband: bool = False,
        sideband_width=None,
=======
        seed=None,
        use_sideband: bool = False,
>>>>>>> 00a2d405
        Nworker=None,
        useSideBand=None,
        Npe=None,
    ):
        """
        Arguments:
            rang :
                x-axis range of the histograms. Also define the range in which the scan will be performed.
                Can be either None or a array-like of float with shape (2,2).
                If None, the range is set automatically to include all the data given.
                Default to None.

            mode :
                String specifying if the algorithm must look for a excess or a deficit in the data.
                Can be either 'excess' or 'deficit'.
                Default to 'excess'.

            width_min :
                Minimum value of the scan window width that should be tested (in number of bins).
                Default to 1.

            width_max :
                Maximum value of the scan window width that should be tested (in number of bins).
                Can be either None or a positive integer.
                If None, the value is set to the total number of bins of the histograms divided by 2.
                Default to none.

            width_step :
                Number of bins by which the scan window width is increased at each step.
                Default to 1.

            scan_step :
                Number of bins by which the position of the scan window is shifted at each step.
                Can be either 'full', 'half' or a positive integer.
                If 'full', the window will be shifted by a number of bins equal to its width.
                If 'half', the window will be shifted by a number of bins equal to max(1,width//2).
                Default to 1.

            npe :
                Number of pseudo-data distributions to be sampled from the reference background distribution.
                Default to 100.

            bins :
                Define the bins of the histograms. Can be ether a integer of a array-like of floats.
                If integer (N), N bins of equal width will be considered.
                If array-like of float (a), a number of bins equal to a length-1 with the values of a as edges will be considered (variable width bins allowed).
                If you want to consider multiple channels with different binning, you can also give a list of array containing the bin edges of each channels.
                In case bins is a list and multi_chan is true, the algorithm will consider that binning is different for each channel.
                Default to 60.

            weights :
                Weights for the background distribution. Can be either None or a array-like of float.
                If array-like of floats, each background events will be accounted by its weights when making histograms.
                The size of the array-like must be the same than of bkg.
                If None, no weights will be considered.
                Default to None.

            nworker :
                Number of thread to be run in parallel when scanning all the histograms (data and pseudo-data).
                If less or equal to 1, then parallelism will be disabled.
                Default to 4.

            sigma_limit :
                The minimum significance required after injection.
                Deault to 5.

            str_min :
                The minimum number signal stregth to inject in background (first iteration).
                Default to 0.5.

            str_step :
                Increase of the signal stregth to be injected in the background at each iteration.
                Default to 0.25.

            str_scale :
                Specify how the signal strength should vary.
                If 'log', the signal strength will vary according to a log scale starting from 10**str_min.
                If 'lin', the signal will vary according to a linear scale starting from str_min with a step of str_step.
                Default to 'lin'.

            signal_exp :
                Expected number of signal used to compute the signal strength.
                If None, the signal strength is not computed. Default to None.

            flip_sig :
                Boolean specifying if the signal should be fliped when running in deficit mode.
                Ignored in excess mode. Default to True.

<<<<<<< HEAD
            npe_inject :
                Number of background+signal pseudo-experiments to be generating during signal injection test.
                Default to 100.

            seed :
                Seed for the random number generator.
                Default to None. 
=======
            seed :
                Seed for the random number generator.
                Default to None.
>>>>>>> 00a2d405

            use_sideband :
                Boolean specifying if the side-band normalization should be applied.
                Default to False.

<<<<<<< HEAD
            sideband_width :
                Specify the number of bin to be used as side-band during the scan when side-band normalization is activated.
                The side-band will be removed from the scan range, but it will be used for background normalization.
                If None, then all the histograms range will be used for both the scan and normalization.
                Default to None.

=======
>>>>>>> 00a2d405
            Npe : *Deprecated*
                Same as npe. This argument is deprecated and will be removed in future versions.

            Nworker : *Deprecated*
                Same as nworker. This argument is deprecated and will be removed in future versions.

            useSideBand : *Deprecated*
                Same as useSideBand. This argument is deprecated and will be removed in future versions.
        """
        # legacy deprecation
        if useSideBand is not None:
            use_sideband = useSideBand
        if Nworker is not None:
            nworker = Nworker
        if Npe is not None:
            npe = Npe

        # Initilize all inner parameter variables
        self.rang = rang
        self.mode = mode
        self.width_min = width_min
        self.width_max = width_max
        self.width_step = width_step
        self.scan_step = scan_step
        self.npe = npe
        self.bins = bins
        self.weights = weights
        self.nworker = nworker
        self.sigma_limit = sigma_limit
        self.str_min = str_min
        self.str_step = str_step
        self.str_scale = str_scale
        self.signal_exp = signal_exp
        self.flip_sig = flip_sig
        self.npe_inject = npe_inject
        self.seed = seed
        self.use_sideband = use_sideband
        self.sideband_width = sideband_width

        # Initialize all inner result variables
        self.reset()

    # Private methods

    # Method that performs a scan of a given data histogram and compares it to a reference background histogram.
    # This method is used by the BumpHunter class methods and is not intended to be used directly.
    def _scan_hist(self, hist, ref, w_ar, ih: int):
        """Scan a distribution and compute the p-value associated to every scan window.

        The algorithm follows the BumpHunter algorithm. Compute also the significance for the data histogram.

        Arguments :
            hist :
                The data histogram (as obtain with the numpy.histogram function).

            ref :
                The reference (background) histogram (as obtain with the numpy.histogram function).

            w_ar :
                Array containing all the values of width to be tested.

            ih :
                Indice of the distribution to be scanned.
                ih=0 refers to the data distribution and ih>0 refers to the ih-th pseudo-data distribution.

        Results stored in inner variables :
            res :
                Numpy array of arrays containing all the p-values of all windows computed durring the scan.
                The numpy array as dimention (Nwidth), with Nwidth the number of window's width tested.
                Each array has dimension (Nstep), with Nstep the number of scan step for a given width (different for every value of width).

            min_Pval :
                Minimum p_value obtained durring the scan (float).

            min_loc :
                Position of the window corresponding to the minimum p-value (integer).

            min_width :
                Width of the window corresponding to the minimum p-value (integer).

            norm_scale :
                The scale factor computed with side-band normalization (float).
                If side-band normalization is not use, norm_scale is set to None.
        """

        # Remove the first/last hist bins if empty ... just to be consistant with c++
        non0 = [iii for iii in range(hist.size) if ref[iii] > 0]
        Hinf, Hsup = min(non0), max(non0) + 1

        # Check for sidebands
        if self.use_sideband:
            Vinf, Vsup = Hinf, Hsup
            if self.sideband_width is not None:
                Hinf = Hinf + self.sideband_width
                Hsup = Hsup - self.sideband_width

        # Create the results array
        res = np.empty(w_ar.size, dtype=object)
        min_Pval, min_loc = np.empty(w_ar.size), np.empty(w_ar.size, dtype=int)
        signal_eval = np.empty(w_ar.size)

        # Prepare things for side-band normalization (if needed)
        if self.use_sideband:
            ref_total = ref[Vinf:Vsup].sum()
            hist_total = hist[Vinf:Vsup].sum()
            min_scale = np.empty(w_ar.size)

        # Loop over all the width of the window
        for i, w in enumerate(w_ar):
            # Auto-adjust scan step if specified
            if self.scan_step == "full":
                scan_stepp = w
            elif self.scan_step == "half":
                scan_stepp = max(1, w // 2)
            else:
                scan_stepp = self.scan_step

            # Define possition range
            pos = np.arange(Hinf, Hsup - w + 1, scan_stepp)

            # Check that there is at least one interval to check for width w
            # If not, we must set dummy values in order to avoid crashes
            if pos.size == 0:
                res[i] = np.array([1.0])
                min_Pval[i] = 1.0
                min_loc[i] = 0
                signal_eval[i] = 0
                continue

            # Initialize local p-value array for width w
            res[i] = np.ones(pos.size)

            # Count events in all windows of width w
            # FIXME any better way to do it ?? Without loop ?? FIXME
            Nref = np.array([ref[p : p + w].sum() for p in pos], dtype=float)
            Nhist = np.array([hist[p : p + w].sum() for p in pos])

            # Compute and apply side-band normalization scale factor (if needed)
            if self.use_sideband:
                scale = (hist_total - Nhist) / (ref_total - Nref)
                Nref *= scale

            # Calculate all local p-values for for width w
            if self.mode == "excess":
                res[i][(Nhist > Nref) & (Nref > 0)] = G(
                    Nhist[(Nhist > Nref) & (Nref > 0)],
                    Nref[(Nhist > Nref) & (Nref > 0)],
                )
            elif self.mode == "deficit":
                res[i][Nhist < Nref] = 1.0 - G(
                    Nhist[Nhist < Nref] + 1, Nref[Nhist < Nref]
                )

            if self.use_sideband:
                res[i][
                    res[i] < 1e-300
                ] = 1e-300  # prevent issue with very low p-value, sometimes induced by normalisation in the tail

            # Get the minimum p-value and associated position for width w
            min_Pval[i] = res[i].min()
            min_loc[i] = pos[res[i].argmin()]
            signal_eval[i] = Nhist[res[i].argmin()] - Nref[res[i].argmin()]
            if self.use_sideband:
                min_scale[i] = scale[res[i].argmin()]

        # Get the minimum p-value and associated window among all width
        min_width = w_ar[min_Pval.argmin()]
        min_loc = min_loc[min_Pval.argmin()]
        if self.use_sideband:
            min_scale = min_scale[min_Pval.argmin()]

        # Evaluate the number of signal event (for data only)
        if ih == 0:
            self.signal_eval = signal_eval[min_Pval.argmin()]

        min_Pval = min_Pval.min()

        # Save the other results in inner variables and return
        if ih == 0:
            self.res_ar = res
        self.min_Pval_ar[ih] = min_Pval
        self.min_loc_ar[ih] = int(min_loc)
        self.min_width_ar[ih] = int(min_width)
        if self.use_sideband and ih == 0:
            self.norm_scale = min_scale

    # Extention of the _scan_hist method to multi-channel data.
    def _scan_hist_multi(self, hist, ref, w_ar, ih: int):
        """
        Scan a distribution in multiple channel and compute the p-value associated to every scan window.

        The algorithm follows the BumpHunter algorithm extended to multiple channels.

        Arguments :
            hist :
                The list of data histogram (as obtain with the numpy.histogram function).

            ref :
                The list of reference (background) histogram (as obtain with the numpy.histogram function).

            w_ar :
                Array containing all the values of width to be tested.

            ih :
                Indice of the distribution to be scanned.
                ih=0 refers to the data distribution and ih>0 refers to the ih-th pseudo-data distribution.

        Results stored in inner variables :
            res :
                Numpy array of arrays containing all the p-values of all windows computed durring the scan.
                The numpy array as dimention (Nchan, Nwidth), with Nchan the number of channels and Nwidth the number of window's width tested.
                Each array has dimension (Nstep), with Nstep the number of scan step for a given width (different for every value of width).

            min_Pval :
                Minimum p_value obtained durring the scan (float).

            min_loc :
                Position of the window corresponding to the minimum p-value (integer).

            min_width :
                Width of the window corresponding to the minimum p-value (integer).

            norm_scale :
                The scale factor computed with side-band normalization (float).
                If side-band normalization is not use, norm_scale is set to None.
        """

        # Remove the first/last hist bins if empty ... just to be consistant with c++
        # Different Hinf and Hsup for each channel
        Hinf = []
        Hsup = []
        for ch in range(len(hist)):
            non0 = [iii for iii in range(0,ref[ch].size) if ref[ch][iii] > 0]
            Hinf.append(min(non0))
            Hsup.append(max(non0) + 1)
        Hinf = np.array(Hinf)
        Hsup = np.array(Hsup)

        # Check for sidebands
        if self.use_sideband:
            Vinf, Vsup = Hinf.copy(), Hsup.copy()
            if self.sideband_width is not None:
                Hinf = Hinf + self.sideband_width
                Hsup = Hsup - self.sideband_width

        # Initialize the global results for all channels
        min_loc_all = Hinf
        min_width_all = Hsup
        min_Pval_all = np.full(len(hist), 1.0, dtype=float)
        signal_eval_all = np.full(len(hist), 0.0)

        # Compute the total number of event for sideband normalization
        if self.use_sideband:
            ref_total = []
            hist_total = []
            for ch in range(len(hist)):
                ref_total.append(ref[ch][Vinf[ch]:Vsup[ch]].sum())
                hist_total.append(hist[ch][Vinf[ch]:Vsup[ch]].sum())
            min_scale_all = np.empty(len(hist))

        # Compute scan_stepp for all width
        if self.scan_step == "full":
            scan_stepp = w_ar
        elif self.scan_step == "half":
            scan_stepp = [max(1, w // 2) for w in w_ar]
        else:
            scan_stepp = np.full(w_ar.size, self.scan_step)

        # Compute pos for all width
        pos = []
        for ch in range(len(hist)):
            pos.append([
                np.arange(Hinf[ch], Hsup[ch] - w + 1, scan_stepp[i])
                for i, w in enumerate(w_ar)
            ])

        # Initialize p-value container for all channels, width and pos
        res_all = np.empty((len(hist), w_ar.size), dtype=object)

        # Loop over channels
        for ch in range(len(hist)):
            # Initialize results containers for all width
            min_Pval_current = np.empty(w_ar.size)
            min_loc_current = np.empty(w_ar.size, dtype=int)
            if self.use_sideband:
                min_scale_current = np.empty(w_ar.size)

            # Loop over widths
            for i, w in enumerate(w_ar):
                # Check that there is at least one interval to check for width w
                # If not, we must set dummy values in order to avoid crashes
                if pos[ch][i].size == 0:
                    res_all[ch, i] = np.array([1.0])
                    min_Pval_current[i] = 1.0
                    min_loc_current[i] = Hinf
                    continue

                # Count events in all intervals for channel ch and width w
                Nref = np.array(
                    [ref[ch][p : p + w].sum() for p in pos[ch][i]],
                    dtype=float
                )
                Nhist = np.array(
                    [hist[ch][p : p + w].sum() for p in pos[ch][i]]
                )

                # Compute and apply side-band normalization scale factor (if needed)
                if self.use_sideband:
                    scale = (hist_total[ch] - Nhist) / (ref_total[ch] - Nref)
                    Nref *= scale

                # Initialize a p-value container for this channel and width
                res = np.ones(Nref.size)

                # Compute all local p-values for width w
                if self.mode == "excess":
                    res[(Nhist > Nref) & (Nref > 0)] = G(
                        Nhist[(Nhist > Nref) & (Nref > 0)],
                        Nref[(Nhist > Nref) & (Nref > 0)],
                    )
                elif self.mode == "deficit":
                    res[Nhist < Nref] = 1.0 - G(
                        Nhist[Nhist < Nref] + 1, Nref[Nhist < Nref]
                    )

                # Prevent issue with very low p-value, sometimes induced by normalisation in the tail
                if self.use_sideband:
                    res[res < 1e-300] = 1e-300

                # Save all local p-values for this channel and width
                res_all[ch, i] = res

                # Save/update results for width w
                min_Pval_current[i] = res.min()
                min_loc_current[i] = pos[ch][i][res.argmin()]
                if self.use_sideband:
                    min_scale_current[i] = scale[res.argmin()]

            # Get the best interval for channel ch
            min_loc_current = min_loc_current[min_Pval_current.argmin()]
            min_width_current = w_ar[min_Pval_current.argmin()]
            if self.use_sideband:
                min_scale_current = min_scale_current[min_Pval_current.argmin()]
            min_Pval_current = min_Pval_current.min()

            # Define the combination
            if ch == 0:
                min_Pval_all[ch] = min_Pval_current
                min_loc_all[ch] = min_loc_current
                min_width_all[ch] = min_width_current
                if self.use_sideband:
                    min_scale_all[ch] = min_scale_current
            else:
                # Get the right limit of the bump
                loc_right = min_loc_current + min_width_current
                loc_right_prev = min_loc_all[ch-1] + min_width_all[ch-1]

                # Check for overlap
                if self.bins[ch][loc_right] <= self.bins[ch-1][min_loc_all[ch-1]] \
                or self.bins[ch][min_loc_current] >= self.bins[ch-1][loc_right_prev]:
                    # No overlap, we can break the loop
                    min_Pval_all = np.full(len(ref), 1)
                    min_loc_all = Hinf
                    min_width_all = Hsup
                    signal_eval_all = np.full(len(ref), 0)
                    if self.use_sideband:
                        min_scale_all = None
                    break
                else:
                    # There is an overlap, we can update the global results
                    min_Pval_all[ch] = min_Pval_current

                    # Compute overlap interval (check left bound)
                    if self.bins[ch][min_loc_current] < self.bins[ch-1][min_loc_all[ch-1]]:
                        while self.bins[ch][min_loc_current] < self.bins[ch-1][min_loc_all[ch-1]]:
                            min_loc_current += 1
                        min_loc_current -= min_loc_current - 1
                    # Check right bound
                    if self.bins[ch][loc_right] > self.bins[ch-1][loc_right_prev]:
                        while self.bins[ch][loc_right] > self.bins[ch-1][loc_right_prev]:
                            loc_right -= 1
                        loc_right +=1
                    # Width
                    min_loc_all[ch] = min_loc_current
                    min_width_all[ch] = loc_right - min_loc_all[ch]
                    
                    # Side-band normalization scale
                    if self.use_sideband:
                        min_scale_all[ch] = min_scale_current

        # Use best inverval position and width to compute signal_eval_all
        if ih == 0 and min_Pval_all[-1] < 1:
            signal_eval_all = np.array([
                hist[ch][min_loc_all[ch] : min_loc_all[ch] + min_width_all[ch]].sum() \
                - ref[ch][min_loc_all[ch] : min_loc_all[ch]  + min_width_all[ch]].sum()
                for ch in range(len(hist))
            ])

        # Save the results in inner variables and return
        if ih == 0:
            self.res_ar = res_all
            self.signal_eval = signal_eval_all
        self.min_Pval_ar[ih] = min_Pval_all
        self.min_loc_ar[ih] = np.array(min_loc_all, dtype=int)
        self.min_width_ar[ih] = np.array(min_width_all, dtype=int)
        self.t_ar[ih] = -np.log(min_Pval_all.prod())
        if self.use_sideband and ih == 0:
            self.norm_scale = min_scale_all


    ## Variable management methods

    # Reset method
    def reset(self):
        """
        Reset all the inner result parameter for this BumpHunter instance.
        Use with caution.
        """
        self.global_Pval = 0
        self.significance = 0
        self.res_ar = []
        self.min_Pval_ar = []
        self.min_loc_ar = []
        self.min_width_ar = []
        self.t_ar = []
        self.signal_eval = 0
        self.norm_scale = None
        self.signal_min = 0
        self.signal_ratio = None
        self.data_inject = []

        return

    @deprecated("Use `reset` instead.")
    def Reset(self, *args, **kwargs):
        return self.reset(*args, **kwargs)

    # Export/import parameters/results
    def save_state(self):
        """
        Save the current state (all parameters and results) of a BupHunter instance into a dict variable.

        Ruturns:
            state :
                The dict containing all the parameters and results of this BumpHunter instance.
                The keys of the dict entries correspond the name of their associated parameters/results as defined in the BumpHunter class.
        """
        state = dict()

        # Save parameters
        state["mode"] = self.mode
        state["rang"] = self.rang
        state["bins"] = self.bins
        state["weights"] = self.weights
        state["width_min"] = self.width_min
        state["width_max"] = self.width_max
        state["width_step"] = self.width_step
        state["scan_step"] = self.scan_step
        state["npe"] = self.npe
        state["nworker"] = self.nworker
        state["seed"] = self.seed
        state["sigma_limit"] = self.sigma_limit
        state["str_min"] = self.str_min
        state["str_step"] = self.str_step
        state["str_scale"] = self.str_scale
        state["signal_exp"] = self.signal_exp
        state["sig_flip"] = self.flip_sig
        state["npe_inject"] = self.npe_inject
        state["use_sideband"] = self.use_sideband

        # Save results
        state["global_Pval"] = self.global_Pval
        state["significance"] = self.significance
        state["res_ar"] = self.res_ar
        state["min_Pval_ar"] = self.min_Pval_ar
        state["min_loc_ar"] = self.min_loc_ar
        state["min_width_ar"] = self.min_width_ar
        state["t_ar"] = self.t_ar
        state["signal_eval"] = self.signal_eval
        state["norm_scale"] = self.norm_scale
        state["signal_min"] = self.signal_min
        state["signal_ratio"] = self.signal_ratio
        state["data_inject"] = self.data_inject

        return state

    @deprecated("Use `save_state` instead.")
    def SaveState(self, *args, **kwargs):
        return self.save_state(*args, **kwargs)

    def load_state(self, state: dict):
        """
        Load all the parameters and results of a previous BumpHunter intance that were saved using the SaveState method.

        Arguments :
            state :
                A dict containing all the parameters/results of a previous BumpHunter instance.
                If a parameter or a result field is missing, it will be set to its default value.
        """

        # Load parameters

        self.mode = state.get("mode", "excess")

        if "rang" in state:
            self.rang = state["rang"]
        else:
            self.rang = None

        if "bins" in state:
            self.bins = state["bins"]
        else:
            self.bins = 60

        if "weights" in state:
            self.rang = state["weights"]
        else:
            self.rang = None

        if "width_min" in state:
            self.width_min = state["width_min"]
        else:
            self.width_min = 2

        if "width_max" in state:
            self.width_max = state["width_max"]
        else:
            self.width_max = None

        if "width_step" in state:
            self.width_step = state["width_step"]
        else:
            self.width_step = 1

        if "scan_step" in state:
            self.scan_step = state["scan_step"]
        else:
            self.scan_step = 1

        if "npe" in state:
            self.npe = state["npe"]
        else:
            self.npe = 100

        if "nworker" in state:
            self.nworker = state["nworker"]
        else:
            self.nworker = 4

        if "seed" in state:
            self.seed = state["seed"]
        else:
            self.seed = None

        if "use_sideband" in state:
            self.use_sideband = state["use_sideband"]
        else:
            self.use_sideband = False

        if "sigma_limit" in state:
            self.sigma_limit = state["sigma_limit"]
        else:
            self.sigma_limit = 5

        if "str_min" in state:
            self.str_min = state["str_min"]
        else:
            self.str_min = 0.5

        if "str_step" in state:
            self.str_step = state["str_step"]
        else:
            self.str_step = 0.25

        if "str_scale" in state:
            self.str_scale = state["str_scale"]
        else:
            self.str_scale = "lin"

        if "signal_exp" in state:
            self.signal_exp = state["signal_exp"]
        else:
            self.signal_exp = None

        if "sig_flip" in state:
            self.sig_flip = state["sig_flip"]
        else:
            self.sig_flip = True

        if "npe_inject" in state:
            self.npe_inject = state["npe_inject"]
        else:
            self.npe_inject = 100

        # Load results
        self.reset()
        if "global_Pval" in state:
            self.global_Pval = state["global_Pval"]
        if "significance" in state:
            self.significance = state["significance"]
        if "res_ar" in state:
            self.res_ar = state["res_ar"]
        if "min_Pval_ar" in state:
            self.min_Pval_ar = state["min_Pval_ar"]
        if "min_loc_ar" in state:
            self.min_loc_ar = state["min_loc_ar"]
        if "min_width_ar" in state:
            self.min_width_ar = state["min_width_ar"]
        if "t_ar" in state:
            self.t_ar = state["t_ar"]
        if "signal_eval" in state:
            self.signal_eval = state["signal_eval"]
        if "norm_scale" in state:
            self.norm_scale = state["norm_scale"]
        if "signal_min" in state:
            self.signal_min = state["signal_min"]
        if "signal_ratio" in state:
            self.signal_ratio = state["signal_ratio"]
        if "data_inject" in state:
            self.data_inject = state["data_inject"]

        return

    @deprecated("Use `load_state` instead.")
    def LoadState(self, *args, **kwargs):
        return self.load_state(*args, **kwargs)

    ## Scan methods

    # Method that perform the scan on every pseudo experiment and data (in parrallel threads).
    # For each scan, the value of p-value and test statistic t is computed and stored in result array
<<<<<<< HEAD
    def bump_scan(self, data, bkg, is_hist: bool = False, do_pseudo: bool = True, multi_chan: bool = False):
=======
    def bump_scan(self, data, bkg, is_hist: bool = False, do_pseudo: bool = True):
>>>>>>> 00a2d405
        """
        Function that perform the full BumpHunter algorithm presented in https://arxiv.org/pdf/1101.0390.pdf without sidebands.
        This includes the generation of pseudo-data, the calculation of the BumpHunter p-value associated to data and to all pseudo experiment as well as the calculation of the test satistic t.

        The results are stored in the inner result variables of this BumpHunter instance.

        Arguments :
            data :
                The data distribution.
                If there is only one channel, it should be a numpy array containing the data distribution.
                Otherwise, it should be a list of numpy arrays (one per channels).
                The distribution(s) will be transformed into a binned histogram and the algorithm will look for the most significant excess.

            bkg :
                The reference background distribution.
                If there is only one channel, it should be a numpy array containing the reference background distribution.
                Otherwise, it should be a list of numpy arrays (one per channels).
                The distribution(s) will be transformed into a binned histogram and the algorithm will compare it to data while looking for a bump.

            is_hist :
                Boolean that specify if the given data and background are already in histogram form.
                If true, the data and backgrouns are considered as already 'histogramed'.
                Default to False.

            do_pseudo :
                Boolean specifying if pesudo data should be generated.
                If False, then the BumpHunter statistics distribution kept in memory is used to compute the global p-value and significance.
                If there is nothing in memory, the global p-value and significance will not be computed.
                Default to True.

            multi_chan :
                Boolean specifying if there are multiple channels.
                Default to False.

        Result inner variables :
            global_Pval :
                Global p-value obtained from the test statistic distribution.

            res_ar :
                Array of containers containing all the p-value calculated durring the scan of the data.
                For more detail about how the p-values are sorted in the containers, please reffer the the doc of the function _scan_hist.

            min_Pval_ar :
                Array containing the minimum p-values obtained for the data (indice=0) and and the pseudo-data (indice>0).

            min_loc_ar :
                Array containing the positions of the windows for which the minimum p-value has been found for the data (indice=0) and pseudo-data (indice>0).

            min_width_ar :
                Array containing the width of the windows for which the minimum p-value has been found for the data (indice=0) and pseudo-data (indice>0).

            signal_eval :
                Number of signal events evaluated form the last scan.
        """

        # Set the seed if required (or reset it if None)
        np.random.seed(self.seed)

        # If we are in multi channel, we must check if bins is given separately for each channel
        if multi_chan:
            if not isinstance(self.bins, list):
                self.bins = [self.bins for ch in range(len(data))]

        # Generate the background and data histograms
        print("Generating histograms")
        if multi_chan:
            data_hist = []
            bkg_hist = []
            bins = []
            for ch in range(len(data)):
                if not is_hist:
                    bkg_hist.append(np.histogram(
                        bkg[ch],
                        bins=self.bins[ch],
                        weights=self.weights,
                        range=self.rang
                    )[0])
                    bins.append(np.histogram_bin_edges(
                        bkg[ch],
                        bins=self.bins[ch],
                        weights=self.weights,
                        range=self.rang
                    ))
                    data_hist.append(
                        np.histogram(data[ch],
                        bins=bins[ch],
                        range=self.rang
                    )[0])
                else:
                    if self.weights is None:
                        bkg_hist.append(bkg[ch])
                    else:
                        bkg_hist.append(bkg[ch] * self.weights[ch])
                    data_hist.append(data[ch])
        else:
            if not is_hist:
                bkg_hist, bins = np.histogram(bkg, bins=self.bins, weights=self.weights, range=self.rang)
                data_hist = np.histogram(data, bins=bins, range=self.rang)[0]
            else:
                if self.weights is None:
                    bkg_hist = bkg
                else:
                    bkg_hist = bkg * self.weights
                data_hist = data

        # If data/bkg is not given as binned histogram, we must set self.bins to bin edges
        if not is_hist:
            self.bins = bins
            del bins

        # Generate all the pseudo-data histograms
        if do_pseudo:
            # Check if we have multiple channels
            if multi_chan:
                # loop over channels
                pseudo_hist = []
                for ch in range(len(data)):
                    pseudo_hist.append(
                            np.random.poisson(
                            lam=np.tile(bkg_hist[ch], (self.npe, 1)).transpose(),
                            size=(bkg_hist[ch].size, self.npe),
                        )
                    )
                # Convert the list into a 3D numpy array
                #pseudo_hist = np.array(pseudo_hist)
                

            else:
                pseudo_hist = np.random.poisson(
                    lam=np.tile(bkg_hist, (self.npe, 1)).transpose(),
                    size=(bkg_hist.size, self.npe),
                )

        # Set width_max if it is given as None
        if self.width_max is None:
            if multi_chan:
                self.width_max = data_hist[0].size // 2
            else:
                self.width_max = data_hist.size // 2

        # Initialize all results containenrs
        if multi_chan:
            if do_pseudo:
                self.min_Pval_ar = np.empty(self.npe + 1, dtype=object)
                self.min_loc_ar = np.empty(self.npe + 1, dtype=object)
                self.min_width_ar = np.empty(self.npe + 1, dtype=object)
                self.t_ar = np.empty(self.npe + 1)
            else:
                if self.min_Pval_ar == []:
                    self.min_Pval_ar = np.empty(1)
                    self.min_loc_ar = np.empty(1, dtype=int)
                    self.min_width_ar = np.empty(1, dtype=int)
                    self.t_ar = np.empty(1)
        else:
            if do_pseudo:
                self.min_Pval_ar = np.empty(self.npe + 1)
                self.min_loc_ar = np.empty(self.npe + 1, dtype=int)
                self.min_width_ar = np.empty(self.npe + 1, dtype=int)
                self.t_ar = np.empty(self.npe + 1)
            else:
                if self.min_Pval_ar == []:
                    self.min_Pval_ar = np.empty(1)
                    self.min_loc_ar = np.empty(1, dtype=int)
                    self.min_width_ar = np.empty(1, dtype=int)
                    self.t_ar = np.empty(1)
        self.res_ar = []

        # Auto-adjust the value of width_max and do an array of all width
        w_ar = np.arange(self.width_min, self.width_max + 1, self.width_step)
        print(f"{w_ar.size} values of width will be tested")

        # Compute the p-value for data and all pseudo-experiments
        # We must check if we should do it in multiple threads
        print("SCAN")
        if do_pseudo:
            if self.nworker > 1:
                with thd.ThreadPoolExecutor(max_workers=self.nworker) as exe:
                    for th in range(self.npe + 1):
                        if multi_chan:
                            if th == 0:
                                exe.submit(
                                    self._scan_hist_multi,
                                    data_hist,
                                    bkg_hist,
                                    w_ar,
                                    th,
                                )
                            else:
                                pseudo = [
                                    pseudo_hist[ch][:, th-1]
                                    for ch in range(len(data))
                                ]
                                exe.submit(
                                    self._scan_hist_multi,
                                    pseudo,
                                    bkg_hist,
                                    w_ar,
                                    th,
                                )
                        else:
                            if th == 0:
                                exe.submit(
                                    self._scan_hist,
                                    data_hist,
                                    bkg_hist,
                                    w_ar,
                                    th,
                                )
                            else:
                                exe.submit(
                                    self._scan_hist,
                                    pseudo_hist[:, th - 1],
                                    bkg_hist,
                                    w_ar,
                                    th,
                                )
            else:
                for i in range(self.npe + 1):
                    if multi_chan:
                        if i == 0:
                            self._scan_hist_multi(
                                data_hist,
                                bkg_hist,
                                w_ar,
                                i
                            )
                        else:
                            pseudo = [
                                pseudo_hist[ch][:, i-1]
                                for ch in range(len(data))
                            ]
                            self._scan_hist_multi(
                                pseudo,
                                bkg_hist,
                                w_ar,
                                i
                            )
                    else:
                        if i == 0:
                            self._scan_hist(
                                data_hist,
                                bkg_hist,
                                w_ar,
                                i
                            )
                        else:
                            self._scan_hist(
                                pseudo_hist[:, i - 1],
                                bkg_hist,
                                w_ar,
                                i
                            )
        else:
            if multi_chan:
                self._scan_hist_multi(data_hist, bkg_hist, w_ar, 0)
            else:
                self._scan_hist(data_hist, bkg_hist, w_ar, 0)

        # Use the p-value results to compute t
        if not multi_chan:
            self.t_ar = -np.log(self.min_Pval_ar)

        # Compute the global p-value from the t distribution
        if self.t_ar.size > 1:
            tdat = self.t_ar[0]
            S = self.t_ar[1:][self.t_ar[1:] >= tdat].size
            self.global_Pval = S / self.npe
            print(f"Global p-value : {self.global_Pval:1.4f}  ({S} / {self.npe})")

<<<<<<< HEAD
            # Check global p-value
            if self.global_Pval == 1:
=======
            # If global p-value is exactly 0, we might have trouble with the significance
            if self.global_Pval < 1e-15:
                self.significance = norm.ppf(1 - 1e-15)
            elif self.global_Pval == 1:
>>>>>>> 00a2d405
                self.significance = 0
                print(f"Significance = {self.significance}")
            elif self.global_Pval == 0:
                # I this case, we can't compute directly the significance, so we set a limit
                self.significance = norm.ppf(1 - (1 / self.npe))
                print(f"Significance > {self.significance:1.5f} (lower limit)")
            else:
                self.significance = norm.ppf(1 - self.global_Pval)
                print(f"Significance = {self.significance:1.5f}")
        else:
            print("No pseudo data found : can't compute global p-value")
        print("")

        return

    @deprecated("Use `bump_scan` instead.")
    def BumpScan(self, *args, **kwargs):
        return self.bump_scan(*args, **kwargs)

    # Perform signal injection on background and determine the minimum aount of signal required for observation
    def signal_inject(self, sig, bkg, is_hist: bool = False):
        """
        Function that perform a signal injection test in order to determine the minimum signal strength required to reach a target significance.
        This function use the BumpHunter algorithm in order to calculate the reached significance for a given signal strength.

        This method share most of its parameters with the BumpScan method.

        Arguments :
            sig :
                Numpy array containing the simulated signal. This distribution will be used to perform the signal injection.

            bkg :
                Numpy array containing the expected background. This distribution will be used to build the data in which signal will be injected.

            is_hist :
                Boolean that specify if the given data and background are already in histogram form.
                If true, the data and backgrouns are considered as already 'histogramed'.
                Default to False.

        Result inner variables :
            signal_ratio :
                Ratio signal_min/signal_exp (signal strength).
                If signal_exp is not specified, default to None.

            data_inject :
                Data obtained after injecting signal events in the backgound.

            sigma_ar :
                Numpy array containing the significance values obtained at each step.

        All the result inner variables of the BumpHunter instance will be filled with the results of the scan permormed
        during the last iteration (when sigma_limit is reached).
        """

        # Set the seed if required (or reset it if None)
        np.random.seed(self.seed)

        # Internal variables
        i = 1
        strength = 0

        # Reset significance and sigma_ar global variable
        self.significance = 0
        self.global_Pval = 1
        sigma_inf = 0
        sigma_sup = 0
        self.sigma_ar = []

        # Check the expected number of signal event
        if self.signal_exp is None:
            if not is_hist:
                self.signal_exp = sig.size
            else:
                self.signal_exp = sig.sum()

        # Turn the background distributions into histogram
        if not is_hist:
            bkg_hist, _ = np.histogram(
                bkg, bins=self.bins, range=self.rang, weights=self.weights
            )
        else:
            if self.weights is None:
                bkg_hist = bkg
            else:
                bkg_hist = bkg * self.weights

        # Generate pseudo-data by sampling background
        print("Generating background only histograms")
        np.random.seed(self.seed)
        pseudo_bkg = np.random.poisson(
            lam=np.tile(bkg_hist, (self.npe, 1)).transpose(), size=(bkg_hist.size, self.npe)
        )

        # Set width_max if it is given as None
        if self.width_max is None:
            self.width_max = bkg_hist.size // 2

        # Initialize all results containenrs
        self.min_Pval_ar = np.empty(self.npe)
        self.min_loc_ar = np.empty(self.npe, dtype=int)
        self.min_width_ar = np.empty(self.npe, dtype=int)
        self.res_ar = np.empty(self.npe, dtype=object)

        # Auto-adjust the value of width_max and do an array of all width
        w_ar = np.arange(self.width_min, self.width_max + 1, self.width_step)
        self.width_max = w_ar[-1]
        print(f"{w_ar.size} values of width will be tested")

        # Compute the p-value for background only pseudo-experiments
        # We must check if we should do it in multiple threads
        print("BACKGROUND ONLY SCAN")
        if self.nworker > 1:
            with thd.ThreadPoolExecutor(max_workers=self.nworker) as exe:
                for th in range(self.npe):
                    exe.submit(self._scan_hist, pseudo_bkg[:, th], bkg_hist, w_ar, th)
        else:
            for th in range(self.npe):
                self._scan_hist(pseudo_bkg[:, th], bkg_hist, w_ar, th)

        # Use the p-value results to compute t
        t_ar_bkg = -np.log(self.min_Pval_ar)

        # Save background result separately and free some memory
        min_Pval_ar_bkg = self.min_Pval_ar
        self.min_Pval_ar = []
        min_loc_ar_bkg = self.min_loc_ar
        self.min_loc_ar = []
        min_width_ar_bkg = self.min_width_ar
        self.min_width_ar = []
        self.res_ar = []

        # Main injection loop
        print("STARTING INJECTION")
        while (self.significance < self.sigma_limit)\
        and (self.global_Pval > 1 / self.npe):
            # Check how we should compute the signal strength to be injected
            if self.str_scale == "lin":
                # Signal strength increase linearly at each step
                if i == 1:
                    strength = self.str_min
                else:
                    strength += self.str_step
                print(f"   STEP {i} : signal strength = {strength}")

                # Update signal_min
                self.signal_min = self.signal_exp * strength
                i += 1

            elif self.str_scale == "log":
                # Signal strength increase to form a logarithmic scale axis
                if i == 1:
                    strength = 10**self.str_min
                    self.str_step = strength
                else:
                    strength += self.str_step
                    if abs(strength - 10 * self.str_step) < 1e-6:
                        self.str_step *= 10
                print(f"   STEP {i} : signal strength = {strength}")

                # Update signal_min
                self.signal_min = self.signal_exp * strength
                i += 1

            else:
                # If bad str_scale value, print a error mesage and abort
                print("ERROR : Bad str_scale value ! Must be either 'lin' or 'log'")
                return

            # Check if we inject a deficit
            if self.mode == "deficit":
                self.signal_min = -self.signal_min

            # Check if the signal is alredy in histogram form or not
            if not is_hist:
                sig_hist = np.histogram(sig, bins=self.bins, range=self.rang)[0]
                sig_hist = sig_hist * strength * (self.signal_exp / sig.size)
            else:
                sig_hist = sig
                sig_hist = sig_hist * strength * (self.signal_exp / sig.sum())

            # Check if sig_hist should be fliped in deficit mode
            if self.mode == "deficit":
                if self.flip_sig:
                    sig_hist = -sig_hist

            # Inject the signal and do some poissonian fluctuation
            print("Generating background+signal histograms")
            data_hist = bkg_hist + sig_hist
            pseudo_data = np.random.poisson(
                lam=np.tile(data_hist, (self.npe_inject, 1)).transpose(),
                size=(data_hist.size, self.npe_inject),
            )

            # Initialize all results containenrs
            self.min_Pval_ar = np.empty(self.npe_inject)
            self.min_loc_ar = np.empty(self.npe_inject, dtype=int)
            self.min_width_ar = np.empty(self.npe_inject, dtype=int)
            self.res_ar = np.empty(self.npe_inject, dtype=object)

            # Compute the p-value for background+signal pseudo-experiments
            # We must check if we should do it in multiple threads
            print("BACKGROUND+SIGNAL SCAN")
            if self.nworker > 1:
                with thd.ThreadPoolExecutor(max_workers=self.nworker) as exe:
                    for th in range(self.npe_inject):
                        exe.submit(
                            self._scan_hist, pseudo_data[:, th], bkg_hist, w_ar, th
                        )
            else:
                for th in range(self.npe_inject):
                    self._scan_hist(pseudo_data[:, th], bkg_hist, w_ar, th)

            # Use the p-value results to compute t
            self.t_ar = -np.log(self.min_Pval_ar)

            # Compute the global p-value from the t distribution with inf end sup values
            tdat, tinf, tsup = (
                np.median(self.t_ar),
                np.quantile(self.t_ar, 0.16),
                np.quantile(self.t_ar, 0.84),
            )
            S = t_ar_bkg[t_ar_bkg > tdat].size
            Sinf = t_ar_bkg[t_ar_bkg > tinf].size
            Ssup = t_ar_bkg[t_ar_bkg > tsup].size
            self.global_Pval = S / self.npe
            global_inf = Sinf / self.npe
            global_sup = Ssup / self.npe
            print(
                f"Global p-value : {self.global_Pval:1.4f}  ({S} / {self.npe})   {global_inf:1.4f}  ({Sinf})   {global_sup:1.4f}  ({Ssup})"
            )

            # If global p-value is exactly 0, we might have trouble with the significance
            if self.global_Pval <  1 / self.npe:
                self.significance = norm.ppf(1 - (1 / self.npe))
            else:
                self.significance = norm.ppf(1 - self.global_Pval)

            if global_inf <  1 / self.npe:
                sigma_inf = norm.ppf(1 - (1 / self.npe))
            else:
                sigma_inf = norm.ppf(1 - global_inf)

            if global_sup <  1 / self.npe:
                sigma_sup = norm.ppf(1 - (1 / self.npe))
            else:
                sigma_sup = norm.ppf(1 - global_sup)
            print(
                f"Significance = {self.significance:1.5f} ({sigma_inf:1.5f}  {sigma_sup:1.5f})"
            )
            print("")

            # Append reached significance to sigma_ar (with sup and inf variations)
            self.sigma_ar.append(
                [
                    self.significance,
                    abs(self.significance - sigma_inf),
                    abs(self.significance - sigma_sup),
                ]
            )

        # End of injection loop
        # Check stop condition
        if self.significance > self.sigma_limit:
            print("REACHED SIGMA LIMIT")
        elif self.global_Pval <= 1 / self.npe:
            print(f"REACHED STAT LIMIT AT {self.significance:.3f} SIGMA")
        print(f"   Number of signal event injected : {self.signal_min}")

        # Compute signal strength
        self.signal_ratio = abs(self.signal_min / self.signal_exp)
        print(f"   Signal strength : {self.signal_ratio:1.4f}")
        print("")

        # Save the data obtained after last injection in inner variables
        self.data_inject = data_hist

        # Append the last step results to the background results
        self.t_ar = np.append(t_ar_bkg, self.t_ar)
        self.min_Pval_ar = np.append(min_Pval_ar_bkg, self.min_Pval_ar)
        self.min_loc_ar = np.append(min_loc_ar_bkg, self.min_loc_ar)
        self.min_width_ar = np.append(min_width_ar_bkg, self.min_width_ar)

        # Convert the sigma_ar inner variable into a numpy array
        self.sigma_ar = np.array(self.sigma_ar)

        return

    @deprecated("Use `signal_inject` instead.")
    def SignalInject(self, *args, **kwargs):
        return self.signal_inject(*args, **kwargs)

    ## Display methods

    # Method that do the tomography plot for the data
<<<<<<< HEAD
    def plot_tomography(self, bkg, is_hist: bool = False, label: str = '' , filename=None, chan: int = 0):
=======
    def plot_tomography(self, bkg, is_hist: bool = False, filename=None):
>>>>>>> 00a2d405
        """
        Function that do a tomography plot showing the local p-value for every positions and widths of the scan
        window.

        If there are multiple channels, you can specify which channel to consider in the plot.

        Arguments :
            bkg :
                Numpy array, or list of numpy arrays, containing the reference background.

            is_hist :
                Boolean specifying if data is in histogram form or not. Default to False.

            label :
                Extra label to be added to the plot title given as a string.
                Default to '' (empty string).

            filename :
                Name of the file in which the plot will be saved.
                If None, the plot will be just shown but not saved.
                Default to None.

            chan :
                Specify the number of the channel to be shown (if there are more than one).
                Ignored if there is only one channel.
                Default to 0 (the first channel).
        """

        # Check if there is anything to show.
        if self.res_ar == []:
            print("Nothing to plot here !")
            return

        # Check if we have multiple channels
        if self.res_ar.ndim == 2:
            multi_chan = True
        else:
            multi_chan = False

        # Get the reference histogram
        if multi_chan:
            Hbkg = []
            H = []
            if not is_hist:
                for ch in range(len(bkg)):
                    Hbkg.append(np.histogram(
                        bkg[ch],
                        bins=self.bins[ch],
                        range=self.rang,
                        weights=self.weights
                    )[0])
                    H.append(np.histogram_bin_edges(
                        bkg[ch],
                        bins=self.bins[ch],
                        range=self.rang
                    ))
            else:
                H = self.bins
                if self.weights is None:
                    Hbkg = bkg
                else:
                    Hbkg = [bkg[ch] * self.weights[ch] for ch in range(len(bkg))]
        else:
            if not is_hist:
                Hbkg, H = np.histogram(
                    bkg, bins=self.bins, range=self.rang, weights=self.weights
                )
            else:
                H = self.bins
                if self.weights is None:
                    Hbkg = bkg
                else:
                    Hbkg = bkg * self.weights

        # Remove empty bins at the begining of reference
        Hinf = 0
        if multi_chan:
            non0 = [i for i in range(0,Hbkg[chan].size) if Hbkg[chan][i] > 0]
            Hinf = min(non0)
        else:
            non0 = [i for i in range(Hbkg.size) if Hbkg[i] > 0]
            Hinf = min(non0)

        # Select the required channel (if needed)
        if multi_chan:
            res_data = self.res_ar[chan,:]
            H = H[chan]
        else:
            res_data = self.res_ar

        # Get all width in number of bins
        w_ar = np.arange(self.width_min, self.width_max + 1, self.width_step)

        # Loop over width
        inter = []
        for i in range(res_data.size):
            # Get scan step for width w
            if self.scan_step == "half":
                scan_stepp = max(1, w_ar[i] // 2)
            elif self.scan_step == "full":
                scan_stepp = w_ar[i]
            else:
                scan_stepp = self.scan_step

            # Loop over positions
            for j in range(len(res_data[i])):
                loc = H[j * scan_stepp + Hinf]
                w = H[j * scan_stepp + Hinf + w_ar[i]] - loc
                inter.append([res_data[i][j], loc, w])

        F = plt.figure(figsize=(12, 8))
        plt.title(label, size="xx-large")
        [plt.plot([i[1], i[1] + i[2]], [i[0], i[0]], "r") for i in inter if i[0] < 1.0]
        plt.xlabel("intervals", size="xx-large")
        plt.ylabel("local p-value", size="xx-large")
        plt.yscale("log")
        plt.xticks(fontsize="xx-large")
        plt.yticks(fontsize="xx-large")

        if filename is None:
            plt.show()
        else:
            plt.savefig(filename, bbox_inches="tight")
            plt.close(F)
        return

    @deprecated("Use `plot_tomography` instead.")
    def GetTomography(self, *args, **kwargs):
        return self.plot_tomography(*args, **kwargs)

    # Plot the data and bakground histograms with the bump found by BumpHunter highlighted
    @deprecated_arg("useSideBand", "use_sideband")
    def plot_bump(
        self,
        data,
        bkg,
        is_hist: bool = False,
        use_sideband=None,
<<<<<<< HEAD
        label: str = '',
        filename=None,
        chan: int = 0,
        useSideBand=None
=======
        filename=None,
        useSideBand=None,
>>>>>>> 00a2d405
    ):
        """
        Plot the data and bakground histograms with the bump found by BumpHunter highlighted.

        Arguments :
            data :
                Numpy array containing the data.

            bkg :
                Numpy array containing the background.

            is_hist :
                Boolean specifying if data and bkg are given in histogram form or not.
                Default to False.

            use_sideband :
                Boolean specifying if side-band normalization should be used to correct the reference background in the plot.
                If None, self.use_sideband is used instead.
                Default to None.

            label :
                Extra label to be added to the plot title given as a string.
                Default to '' (empty string).

            filename :
                Name of the file in which the plot will be saved.
                If None, the plot will be just shown but not saved.
                Default to None.

            chan :
                Specify the number of the channel to be shown (if there are more than one).
                Ignored if there is only one channel.
                Default to 0 (the first channel).

            useSideBand : *Deprecated*
                Same as use_sideband. This argument is deprecated and will be removed in a future version.
        """

        # legacy deprecation
        if useSideBand is not None:
            use_sideband = useSideBand

        # Check if there are multiple channels
        if self.res_ar.ndim == 2:
            multi_chan = True
        else:
            multi_chan = False

        # Get the data in histogram form
        if multi_chan:
            if not is_hist:
                # Take the histogram bin content for the required channel
                H = np.histogram(data[chan], bins=self.bins[chan], range=self.rang)
                    
                H = [H[0], H[1]]
            else:
                H = np.histogram(data[chan], bins=self.bins, range=self.rang)
        else:
            if not is_hist:
                H = np.histogram(data, bins=self.bins, range=self.rang)
            else:
                H = [data, self.bins]

        # Get bump min and max
        if multi_chan:
            Bmin = np.array([
                H[1][self.min_loc_ar[0][ch]]
                for ch in range(len(data))
            ])
            Bmax = np.array([
                H[1][self.min_loc_ar[0][ch] + self.min_width_ar[0][ch]]
                for ch in range(len(data))
            ])
            Bmin = Bmin.max()
            Bmax = Bmax.min()
        else:
            Bmin = H[1][self.min_loc_ar[0]]
            Bmax = H[1][self.min_loc_ar[0] + self.min_width_ar[0]]

        # Get the background in histogram form
        if multi_chan:
            if not is_hist:
                Hbkg = np.histogram(
                    bkg[chan],
                    bins=self.bins[chan],
                    range=self.rang,
                    weights=self.weights
                )[0]
            else:
                if self.weights is None:
                    Hbkg = bkg[chan]
                else:
                    Hbkg = bkg[chan] * self.weights
        else:
            if not is_hist:
                Hbkg = np.histogram(
                    bkg, bins=self.bins, range=self.rang, weights=self.weights
                )[0]
            else:
                if self.weights is None:
                    Hbkg = bkg
                else:
                    Hbkg = bkg * self.weights

        # Chek if we should apply sideband normalization correction
        if use_sideband is None:
            use_sideband = self.use_sideband

        if use_sideband:
            # Check if we are in multi-channel
            if multi_chan:
                Hbkg = Hbkg * self.norm_scale[chan]
            else:
                Hbkg = Hbkg * self.norm_scale

        # Calculate significance for each bin
        sig = np.ones(Hbkg.size)
        sig[(H[0] > Hbkg) & (Hbkg > 0)] = G(
            H[0][(H[0] > Hbkg) & (Hbkg > 0)], Hbkg[(H[0] > Hbkg) & (Hbkg > 0)]
        )
        sig[H[0] < Hbkg] = 1 - G(H[0][H[0] < Hbkg] + 1, Hbkg[H[0] < Hbkg])
        sig = norm.ppf(1 - sig)
        sig[sig < 0.0] = 0.0  # If negative, set it to 0
        np.nan_to_num(sig, posinf=0, neginf=0, nan=0, copy=False)  # Avoid errors
        sig[H[0] < Hbkg] = -sig[H[0] < Hbkg]  # Now we can make it signed

        # Plot the test histograms with the bump found by BumpHunter plus a little significance plot
        F = plt.figure(figsize=(12, 10))
        gs = grd.GridSpec(2, 1, height_ratios=[4, 1])

        pl1 = plt.subplot(gs[0])
        plt.title(f"Distributions with bump  {label}", size="xx-large")

        plt.hist(
            H[1][:-1],
            bins=H[1],
            histtype="step",
            range=self.rang,
            weights=Hbkg,
            label="background",
            linewidth=2,
            color="red",
        )
        plt.errorbar(
            0.5 * (H[1][1:] + H[1][:-1]),
            H[0],
            xerr=(H[1][1] - H[1][0]) / 2,
            yerr=np.sqrt(H[0]),
            ls="",
            color="blue",
            label="data",
        )

        plt.vlines(
            [Bmin, Bmax],
            0,
            H[0].max(),
            colors="r",
            linestyles='dashed',
            label="BUMP"
        )
        plt.legend(fontsize="xx-large")
        plt.yscale("log")
        if self.rang is not None:
            plt.xlim(self.rang)
        plt.xticks(fontsize="xx-large")
        plt.yticks(fontsize="xx-large")
        plt.tight_layout()

        plt.subplot(gs[1], sharex=pl1)
        plt.hist(H[1][:-1], bins=H[1], range=self.rang, weights=sig)
        plt.plot(np.full(2, Bmin), np.array([sig.min(), sig.max()]), "r--", linewidth=2)
        plt.plot(np.full(2, Bmax), np.array([sig.min(), sig.max()]), "r--", linewidth=2)
        plt.yticks(
            np.arange(np.round(sig.min()), np.round(sig.max()) + 1, step=1),
            fontsize="xx-large",
        )
        plt.ylabel("significance", size="xx-large")
        plt.xticks(fontsize="xx-large")

        # Check if the plot should be saved or just displayed
        if filename is None:
            plt.show()
        else:
            plt.savefig(filename, bbox_inches="tight")
            plt.close(F)

        return

    @deprecated("Use `plot_bump` instead.")
    def PlotBump(self, *args, **kwargs):
        return self.plot_bump(*args, **kwargs)

    # Plot the Bumpunter test statistic distribution with the result for data
    def plot_stat(self, show_Pval: bool = False, filename=None):
        """
        Plot the Bumphunter statistic distribution together with the observed value with the data.

        Arguments :
            show_Pval :
                Boolean specifying if you want the value of global p-value printed on the plot.
                Default to False.

            filename :
                Name of the file in which the plot will be saved.
                If None, the plot will be just shown but not saved.
                Default to None.
        """

        # Plot the BumpHunter statistic distribution
        F = plt.figure(figsize=(12, 8))
        if show_Pval:
            plt.title(
                f"BumpHunter statistics distribution      global p-value = {self.global_Pval:1.4f}",
                size="xx-large"
            )
        else:
            plt.title("BumpHunter statistics distribution")
        H = plt.hist(
            self.t_ar[1:], bins=100, histtype="step", linewidth=2, label="pseudo-data"
        )
        plt.plot(
            np.full(2, self.t_ar[0]),
            np.array([0, H[0].max()]),
            "r--",
            linewidth=2,
            label="data",
        )
        plt.legend(fontsize="xx-large")
        plt.xlabel("BumpHunter statistic", size="xx-large")
        plt.yscale("log")
        plt.xticks(fontsize="xx-large")
        plt.yticks(fontsize="xx-large")

        # Check if the plot should be saved or just displayed
        if filename is None:
            plt.show()
        else:
            plt.savefig(filename, bbox_inches="tight")
            plt.close(F)

        return

    @deprecated("Use `plot_stat` instead.")
    def PlotBHstat(self, *args, **kwargs):
        return self.plot_stat(*args, **kwargs)

    # Method to plot the signal injection result
    def plot_inject(self, filename=None):
        """
        Function that uses the parameters str_min and str_step as well as the result sigma_ar to generate a plot.

        Argument :
            fliename :
                Name of the file in which the plot will be saved.
                If None, the plot will be just shown but not saved.
                Default to None.
        """

        # Get the x-values (signal strength)
        if self.str_scale == "lin":
            sig_str = np.arange(
                self.str_min,
                self.str_min + self.str_step * len(self.sigma_ar),
                step=self.str_step,
            )
        else:
            sig_str = np.array(
                [
                    i % 10 * 10 ** (self.str_min + i // 10)
                    for i in range(len(self.sigma_ar) + len(self.sigma_ar) // 10 + 1)
                    if i % 10 != 0
                ]
            )

        # Compute significance saturation masks
        is_sat = self.sigma_ar[:, 2] == 0

        # If filename is not None and log scale must check
        if filename is not None and self.str_scale == "log":
            if isinstance(filename, str):
                print("WARNING : log plot for signal injection will not be saved !")
                nolog = True
            else:
                nolog = False

        # Do the plot
        F = plt.figure(figsize=(12, 8))
        plt.title("Significance vs signal strength", size="xx-large")
        plt.errorbar(
            sig_str,
            self.sigma_ar[:, 0],
            xerr=0,
            yerr=[self.sigma_ar[:, 1], self.sigma_ar[:, 2]],
            marker='o',
            linewidth=2,
            uplims=is_sat
        )
        plt.xlabel("Signal strength", size="xx-large")
        plt.ylabel("Significance", size="xx-large")
        plt.xticks(fontsize="xx-large")
        plt.yticks(fontsize="xx-large")

        if filename is None:
            plt.show()
        else:
            if self.str_scale == "log" and not nolog:
                plt.savefig(filename[0], bbox_inches="tight")
            else:
                plt.savefig(filename, bbox_inches="tight")
            plt.close(F)

        # If log scale, do also a log plot
        if self.str_scale == "log":
            F = plt.figure(figsize=(12, 8))
            plt.title("Significance vs signal strength (log scale)", size="xx-large")
            plt.errorbar(
                sig_str,
                self.sigma_ar[:, 0],
                xerr=0,
                yerr=[self.sigma_ar[:, 1], self.sigma_ar[:, 2]],
                marker='o',
                linewidth=2,
                uplims=is_sat
            )
            plt.xlabel("Signal strength", size="xx-large")
            plt.ylabel("Significance", size="xx-large")
            plt.xscale("log")
            plt.xticks(fontsize="xx-large")
            plt.yticks(fontsize="xx-large")

            if filename is None:
                plt.show()
            else:
                if not nolog:
                    plt.savefig(filename[1], bbox_inches="tight")
                plt.close(F)

        return

    @deprecated("Use `plot_inject` instead.")
    def PlotInject(self, *args, **kwargs):
        return self.plot_inject(*args, **kwargs)

    # Method to obtained a printable string containing all the results of the last BumpHunter scans
    def bump_info(self, data, is_hist: bool=False):
        """
        Method that return a formated string with all the results of the last performed scan.

        Arguments :
            data :
                Numpy array containing the data.

        Return :
            bstr :
                The formated result string.
        """

        # Check if we are in multi_chan
        if self.res_ar != [] and self.res_ar.ndim == 2:
            multi_chan = True
        else:
            multi_chan = False
        

        # Get the bin edges
        if not is_hist:
            if multi_chan:
                # Loop over channel
                bins = []
                for ch in range(len(data)):
                    bins.append(np.histogram_bin_edges(
                        data[ch],
                        bins=self.bins[ch],
                        range=self.rang
                    ))
            else:
                bins = np.histogram_bin_edges(data, bins=self.bins, range=self.rang)
        else:
            bins = self.bins

        # Compute bump edges
        if multi_chan:
            Bmin = np.array([
                bins[ch][self.min_loc_ar[0][ch]]
                for ch in range(len(data))
            ])
            Bmax = np.array([
                bins[ch][self.min_loc_ar[0][ch] + self.min_width_ar[0][ch]]
                for ch in range(len(data))
            ])

            # Must take the common overlap window
            Bminc = Bmin.max()
            Bmaxc = Bmax.min()
            Bmean = (Bmaxc + Bminc) / 2
            Bwidth = Bmaxc - Bminc
        else:
            Bmin = bins[self.min_loc_ar[0]]
            Bmax = bins[self.min_loc_ar[0] + self.min_width_ar[0]]
            Bmean = (Bmax + Bmin) / 2
            Bwidth = Bmax - Bmin

        # Initialise the string
        bstr = ''

        # Append local results to the string
        if multi_chan:
            # Append the bump edges of every channels
            bstr += 'Bump edges (per channel):\n'
            for ch in range(len(self.min_Pval_ar[0])):
                bstr += f'    chan {ch+1} -> [{Bmin[ch]:.3g}, {Bmax[ch]:.3g}]'
                bstr += f'  (loc={self.min_loc_ar[0][ch]}, width={self.min_width_ar[0][ch]})\n'

            # Append the combined bump edges, mean and width
            bstr += f'Combined bump edges : [{Bminc:.3g}, {Bmaxc:.3g}]\n'
            bstr += f'Combined bump mean | width : {Bmean:.3g} | {Bwidth:.3g}\n'

            # Append evavuated number of signal event (per channel and total)
            bstr += 'Evaluated number of signal events (per channel):\n'
            for ch in range(len(self.min_Pval_ar[0])):
                bstr += f'    chan {ch+1} -> {self.signal_eval[ch]:.3g}\n'
            bstr += f'    Total -> {self.signal_eval.sum():.3g}\n'

            # Append local information
            bstr += 'Local p-value (per channel):\n'
            for ch in range(len(self.min_Pval_ar[0])):
                bstr += f'    chan {ch+1} -> {self.min_Pval_ar[0][ch]:.5g}\n'
            bstr += f'Local p-value | test statistic (combined) : {self.min_Pval_ar[0].prod():.5g}'
            bstr += f' | {self.t_ar[0]:.5g}\n'
            bstr += f'Local significance (combined) : {norm.ppf(1 - self.min_Pval_ar[0].prod()):.5g}\n'
        else:
            # Append results for only one channel (no 'combined')
            bstr += f'Bump edges : [{Bmin:.3g}, {Bmax:.3g}]'
            bstr += f'  (loc={self.min_loc_ar[0]}, width={self.min_width_ar[0]})\n'
            bstr += f'Bump mean | width : {Bmean:.3g} | {Bwidth:.3g}\n'
            bstr += f'Evaluated number of signal events : {self.signal_eval:.3g}\n'
            bstr += f'Local p-value | test statistic : {self.min_Pval_ar[0]:.5g}'
            bstr += f' | {self.t_ar[0]:.5g}\n'
            bstr += f'Local significance : {norm.ppf(1 - self.min_Pval_ar[0]):.5g}\n'

        # Append global results to the string
        bstr += f'Global p-value : {self.global_Pval:.5g}\n'
        if self.global_Pval == 0:
            bstr += f'Global significance : >{self.significance:.3g}  (lower limit)'
        else:
            bstr += f'Global significance : {self.significance:.3g}'

        return bstr

    # Method that print the local infomation about the most significante bump in data
    @deprecated("Use `bump_info` instead.")
    def print_bump_info(self):
        """
        Function that print the local infomation about the most significante bump in data.
        Information are printed to stdout.
        """

        # Start printing stuff
        print("BUMP WINDOW")
        print(f"   loc = {self.min_loc_ar[0]}")
        print(f"   width = {self.min_width_ar[0]}")
<<<<<<< HEAD

        # Check if there are multiple channels
        if not isinstance(self.min_Pval_ar[0], np.ndarray):
            # Keep printing stuff for one channel
            print(f"   local p-value = {self.min_Pval_ar[0]:.5g}")
            print(f"   -ln(loc p-value) = {self.t_ar[0]:.5f}")
            print(f"   local significance = {norm.ppf(1 - self.min_Pval_ar[0]):.5f}")
        else:
            # Keep printing stuff for multiple channels
            print(
                "   local p-value (per channel) = [",
                end=''
            )
            [
                print(f"{self.min_Pval_ar[0][ch]:.5g}  ",end='')
                for ch in range(len(self.min_Pval_ar[0]))
            ]
            print("]")
            print(
                f"   local p-value (combined) = {self.min_Pval_ar[0].prod():.5g}"
            )
            print(
                f"   -ln(loc p-value) (combined) = {self.t_ar[0]:.5f}"
            )
            print(
                f"   local significance (combined) = {norm.ppf(1 - self.min_Pval_ar[0].prod()):.5f}"
            )

=======
        print(f"   local p-value = {self.min_Pval_ar[0]:.5g}")
        print(f"   -ln(loc p-value) = {self.t_ar[0]:.5f}")
        print(f"   local significance = {norm.ppf(1 - self.min_Pval_ar[0]):.5f}")
>>>>>>> 00a2d405
        print("")

        return

    @deprecated("Use `print_bump_info` instead.")
    def PrintBumpInfo(self, *args, **kwargs):
        return self.print_bump_info(*args, **kwargs)

    # Function that print the global infomation about the most significante bump in data
<<<<<<< HEAD
    @deprecated("Use `bump_info` instead.")
=======
>>>>>>> 00a2d405
    def print_bump_true(self, data, bkg, is_hist: bool = False):
        """
        Print the global informations about the most significante bump in data in real scale.
        Information are printed to stdout.

        Arguments :
            data :
                Numpy array containing the data.

            bkg :
                Numpy array containing the background.

            is_hist :
                Boolean specifying if data and bkg are given in histogram form or not.
                Default to False.
        """

        # Chek if we have multi-channel
        if self.res_ar != [] and self.res_ar.ndim == 2:
            # We have multiple channels
            multi_chan = True
        else:
            # Only a single channel
            multi_chan = False

        # Get bin edges
        if not is_hist:
<<<<<<< HEAD
            if multi_chan:
                # Loop over channel
                bins = []
                for ch in range(len(data)):
                    bins.append(np.histogram_bin_edges(
                        data[ch],
                        bins=self.bins[ch],
                        range=self.rang
                    ))
            else:
                bins = np.histogram_bin_edges(data, bins=self.bins, range=self.rang)
        else:
            bins = self.bins
=======
            H = np.histogram(data, bins=self.bins, range=self.rang)
        else:
            H = [data, self.bins]
>>>>>>> 00a2d405

        # Compute real bump edges
        if multi_chan:
            Bmin = np.array([
                bins[ch][self.min_loc_ar[0][ch]]
                for ch in range(len(data))
            ])
            Bmax = np.array([
                bins[ch][self.min_loc_ar[0][ch] + self.min_width_ar[0][ch]]
                for ch in range(len(data))
            ])

            # Must take the common overlap window
            Bmin = Bmin.max()
            Bmax = Bmax.min()
        else:
            Bmin = bins[self.min_loc_ar[0]]
            Bmax = bins[self.min_loc_ar[0] + self.min_width_ar[0]]
        Bmean = (Bmax + Bmin) / 2
        Bwidth = Bmax - Bmin

        # Print informations about the bump itself
        print("BUMP POSITION")
        print(f"   min : {Bmin:.3f}")
        print(f"   max : {Bmax:.3f}")
        print(f"   mean : {Bmean:.3f}")
        print(f"   width : {Bwidth:.3f}")
        print(f"   number of signal events : {self.signal_eval}")
        if multi_chan:
            print(f"   global p-value (combined) : {self.global_Pval:1.5f}")
            print(f"   global significance (combined) = {self.significance:1.5f}")
        else:
            print(f"   global p-value : {self.global_Pval:1.5f}")
            print(f"   global significance = {self.significance:1.5f}")
        print("")

        return

    @deprecated("Use `print_bump_true` instead.")
    def PrintBumpTrue(self, *args, **kwargs):
        return self.print_bump_true(*args, **kwargs)

    # end of BumpHunter class


class BumpHunterInterface(metaclass=ABCMeta):
    @abstractmethod
    def reset(self):
        """
        Reset all the inner result parameter for this BumpHunter instance.
        Use with caution.
        """
        pass

    @abstractmethod
    def save_state(self):
        """
        Save the current state (all parameters and results) of a BupHunter instance into a dict variable.

        Ruturns:
            state :
                The dict containing all the parameters and results of this BumpHunter instance.
                The keys of the dict entries correspond the name of their associated parameters/results as defined in the BumpHunter class.d
        """
        pass

    @abstractmethod
    def load_state(self, state):
        """
        Load all the parameters and results of a previous BumpHunter intance that were saved using the SaveState method.

        Arguments :
            state :
                A dict containing all the parameters/results of a previous BumpHunter instance.
                If a parameter or a result field is missing, it will be set to its default value.
        """
        pass

    @abstractmethod
    def bump_scan(self, data, bkg, is_hist, do_pseudo):
        """
        Function that perform the full BumpHunter algorithm presented in https://arxiv.org/pdf/1101.0390.pdf without sidebands.
        This includes the generation of pseudo-data, the calculation of the BumpHunter p-value associated to data and to all pseudo experiment as well as the calculation of the test satistic t.

        The results are stored in the inner result variables of this BumpHunter instance.

        Arguments :
            data :
                Numpy array containing the data distribution.
                This distribution will be transformed into a binned histogram and the algorithm will look for the most significant excess.

            bkg :
                Numpy array containing the background reference distribution.
                This distribution will be transformed into a binned histogram and the algorithm will compare it to data while looking for a bump.

            is_hist :
                Boolean that specify if the given data and background are already in histogram form.
                If true, the data and backgrouns are considered as already 'histogramed'.
                Default to False.

            do_pseudo :
                Boolean specifying if pesudo data should be generated.
                If False, then the BumpHunter statistics distribution kept in memmory is used to compute the global p-value and significance.
                If there is nothing in memmory, the global p-value and significance will not be computed.
                Default to True.


        Result inner variables :
            global_Pval :
                Global p-value obtained from the test statistic distribution.

            res_ar :
                 Array of containers containing all the p-value calculated durring the scan of the data (indice=0) and of the pseudo-data (indice>0).
                 For more detail about how the p-values are sorted in the containers, please reffer the the doc of the function scan_hist.

            min_Pval_ar :
                Array containing the minimum p-values obtained for the data (indice=0) and and the pseudo-data (indice>0).

            min_loc_ar :
                Array containing the positions of the windows for which the minimum p-value has been found for the data (indice=0) and pseudo-data (indice>0).

            min_width_ar :
                Array containing the width of the windows for which the minimum p-value has been found for the data (indice=0) and pseudo-data (indice>0).

            signal_eval :
                Number of signal events evaluated form the last scan.
        """
        pass

    @abstractmethod
    def signal_inject(self, sig, bkg, is_hist):
        """
        Function that perform a signal injection test in order to determine the minimum signal strength required to reach a target significance.
        This function use the BumpHunter algorithm in order to calculate the reached significance for a given signal strength.

        This method share most of its parameters with the BumpScan method.

        Arguments :
            sig :
                Numpy array containing the simulated signal. This distribution will be used to perform the signal injection.

            bkg :
                Numpy array containing the expected background.
                This distribution will be used to build the data in which signal will be injected.

            is_hist :
                Boolean that specify if the given data and background are already in histogram form.
                If true, the data and backgrouns are considered as already 'histogramed'.
                Default to False.

        Result inner variables :
            signal_ratio :
                Ratio signal_min/signal_exp (signal strength).
                If signal_exp is not specified, default to None.

            data_inject :
                Data obtained after injecting signal events in the backgound.

            sigma_ar :
                Numpy array containing the significance values obtained at each step.

        All the result inner variables of the BumpHunter instance will be filled with the results of the scan permormed
        during the last iteration (when sigma_limit is reached).
        """
<<<<<<< HEAD
        pass


=======
        pass
>>>>>>> 00a2d405
<|MERGE_RESOLUTION|>--- conflicted
+++ resolved
@@ -22,10 +22,6 @@
     List of inner parameter variables :
         rang :
             x-axis range of the histograms. Also define the range in which the scan will be performed.
-<<<<<<< HEAD
-=======
-
->>>>>>> 00a2d405
 
         mode :
             String specifying if the algorithm must look for a excess or a deficit in the data.
@@ -168,15 +164,10 @@
         str_scale: str = "lin",
         signal_exp=None,
         flip_sig: bool = True,
-<<<<<<< HEAD
         npe_inject: int = 100,
         seed=None,
         use_sideband: bool = False,
         sideband_width=None,
-=======
-        seed=None,
-        use_sideband: bool = False,
->>>>>>> 00a2d405
         Nworker=None,
         useSideBand=None,
         Npe=None,
@@ -265,7 +256,6 @@
                 Boolean specifying if the signal should be fliped when running in deficit mode.
                 Ignored in excess mode. Default to True.
 
-<<<<<<< HEAD
             npe_inject :
                 Number of background+signal pseudo-experiments to be generating during signal injection test.
                 Default to 100.
@@ -273,25 +263,17 @@
             seed :
                 Seed for the random number generator.
                 Default to None. 
-=======
-            seed :
-                Seed for the random number generator.
-                Default to None.
->>>>>>> 00a2d405
 
             use_sideband :
                 Boolean specifying if the side-band normalization should be applied.
                 Default to False.
 
-<<<<<<< HEAD
             sideband_width :
                 Specify the number of bin to be used as side-band during the scan when side-band normalization is activated.
                 The side-band will be removed from the scan range, but it will be used for background normalization.
                 If None, then all the histograms range will be used for both the scan and normalization.
                 Default to None.
 
-=======
->>>>>>> 00a2d405
             Npe : *Deprecated*
                 Same as npe. This argument is deprecated and will be removed in future versions.
 
@@ -923,11 +905,14 @@
 
     # Method that perform the scan on every pseudo experiment and data (in parrallel threads).
     # For each scan, the value of p-value and test statistic t is computed and stored in result array
-<<<<<<< HEAD
-    def bump_scan(self, data, bkg, is_hist: bool = False, do_pseudo: bool = True, multi_chan: bool = False):
-=======
-    def bump_scan(self, data, bkg, is_hist: bool = False, do_pseudo: bool = True):
->>>>>>> 00a2d405
+    def bump_scan(
+        self,
+        data,
+        bkg,
+        is_hist: bool = False,
+        do_pseudo: bool = True,
+        multi_chan: bool = False
+    ):
         """
         Function that perform the full BumpHunter algorithm presented in https://arxiv.org/pdf/1101.0390.pdf without sidebands.
         This includes the generation of pseudo-data, the calculation of the BumpHunter p-value associated to data and to all pseudo experiment as well as the calculation of the test satistic t.
@@ -1197,15 +1182,8 @@
             self.global_Pval = S / self.npe
             print(f"Global p-value : {self.global_Pval:1.4f}  ({S} / {self.npe})")
 
-<<<<<<< HEAD
             # Check global p-value
             if self.global_Pval == 1:
-=======
-            # If global p-value is exactly 0, we might have trouble with the significance
-            if self.global_Pval < 1e-15:
-                self.significance = norm.ppf(1 - 1e-15)
-            elif self.global_Pval == 1:
->>>>>>> 00a2d405
                 self.significance = 0
                 print(f"Significance = {self.significance}")
             elif self.global_Pval == 0:
@@ -1500,11 +1478,7 @@
     ## Display methods
 
     # Method that do the tomography plot for the data
-<<<<<<< HEAD
     def plot_tomography(self, bkg, is_hist: bool = False, label: str = '' , filename=None, chan: int = 0):
-=======
-    def plot_tomography(self, bkg, is_hist: bool = False, filename=None):
->>>>>>> 00a2d405
         """
         Function that do a tomography plot showing the local p-value for every positions and widths of the scan
         window.
@@ -1643,15 +1617,10 @@
         bkg,
         is_hist: bool = False,
         use_sideband=None,
-<<<<<<< HEAD
         label: str = '',
         filename=None,
         chan: int = 0,
         useSideBand=None
-=======
-        filename=None,
-        useSideBand=None,
->>>>>>> 00a2d405
     ):
         """
         Plot the data and bakground histograms with the bump found by BumpHunter highlighted.
@@ -2114,7 +2083,6 @@
         print("BUMP WINDOW")
         print(f"   loc = {self.min_loc_ar[0]}")
         print(f"   width = {self.min_width_ar[0]}")
-<<<<<<< HEAD
 
         # Check if there are multiple channels
         if not isinstance(self.min_Pval_ar[0], np.ndarray):
@@ -2133,21 +2101,10 @@
                 for ch in range(len(self.min_Pval_ar[0]))
             ]
             print("]")
-            print(
-                f"   local p-value (combined) = {self.min_Pval_ar[0].prod():.5g}"
-            )
-            print(
-                f"   -ln(loc p-value) (combined) = {self.t_ar[0]:.5f}"
-            )
-            print(
-                f"   local significance (combined) = {norm.ppf(1 - self.min_Pval_ar[0].prod()):.5f}"
-            )
-
-=======
-        print(f"   local p-value = {self.min_Pval_ar[0]:.5g}")
-        print(f"   -ln(loc p-value) = {self.t_ar[0]:.5f}")
-        print(f"   local significance = {norm.ppf(1 - self.min_Pval_ar[0]):.5f}")
->>>>>>> 00a2d405
+            print(f"   local p-value (combined) = {self.min_Pval_ar[0].prod():.5g}")
+            print(f"   -ln(loc p-value) (combined) = {self.t_ar[0]:.5f}")
+            print(f"   local significance (combined) = {norm.ppf(1 - self.min_Pval_ar[0].prod()):.5f}")
+
         print("")
 
         return
@@ -2157,10 +2114,7 @@
         return self.print_bump_info(*args, **kwargs)
 
     # Function that print the global infomation about the most significante bump in data
-<<<<<<< HEAD
     @deprecated("Use `bump_info` instead.")
-=======
->>>>>>> 00a2d405
     def print_bump_true(self, data, bkg, is_hist: bool = False):
         """
         Print the global informations about the most significante bump in data in real scale.
@@ -2188,7 +2142,6 @@
 
         # Get bin edges
         if not is_hist:
-<<<<<<< HEAD
             if multi_chan:
                 # Loop over channel
                 bins = []
@@ -2202,11 +2155,6 @@
                 bins = np.histogram_bin_edges(data, bins=self.bins, range=self.rang)
         else:
             bins = self.bins
-=======
-            H = np.histogram(data, bins=self.bins, range=self.rang)
-        else:
-            H = [data, self.bins]
->>>>>>> 00a2d405
 
         # Compute real bump edges
         if multi_chan:
@@ -2371,10 +2319,5 @@
         All the result inner variables of the BumpHunter instance will be filled with the results of the scan permormed
         during the last iteration (when sigma_limit is reached).
         """
-<<<<<<< HEAD
         pass
 
-
-=======
-        pass
->>>>>>> 00a2d405
