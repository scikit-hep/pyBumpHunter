--- conflicted
+++ resolved
@@ -7,7 +7,6 @@
 
 time=0:01:33.864793
 
-<<<<<<< HEAD
 Bump edges : x=[3.75, 7.5] y=[6.25, 10]  (loc=[3, 5], width=[3, 3])
 Bump mean | width : [5.62, 8.12] | [3.75, 3.75]
 Evaluated number of signal events : 278
@@ -15,7 +14,4 @@
 Local significance : 4.9528
 Global p-value : 0.000625
 Global significance : 3.23
-   mean (true) = [6.0, 7.0]
-=======
-   mean (true) = [6.0, 7.0]
->>>>>>> 00a2d405
+   mean (true) = [6.0, 7.0]